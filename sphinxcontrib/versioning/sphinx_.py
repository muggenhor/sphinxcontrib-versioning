--- conflicted
+++ resolved
@@ -57,18 +57,12 @@
 
         # Add versions.html to sidebar.
         if '**' not in app.config.html_sidebars:
-<<<<<<< HEAD
             # default_sidebars was deprecated in Sphinx 1.6+, so only use it if possible (to maintain
             # backwards compatibility), else don't use it.
             try:
                 app.config.html_sidebars['**'] = StandaloneHTMLBuilder.default_sidebars + ['versions.html']
             except AttributeError:
-=======
-            if 'html_sidebars' in StandaloneHTMLBuilder(app).get_theme_config()[1].keys():
-                app.config.html_sidebars['**'] = StandaloneHTMLBuilder(app).get_theme_config()[1]['html_sidebars'] + ['versions.html']
-            else:
->>>>>>> fd8c63f3
-                app.config.html_sidebars['**'] = ['versions.html']
+                app.config.html_sidebars['**'] = StandaloneHTMLBuilder(app).get_theme_config()[1].get('html_sidebars', []) + ['versions.html']
         elif 'versions.html' not in app.config.html_sidebars['**']:
             app.config.html_sidebars['**'].append('versions.html')
 
